# Fedora-AutoEnv-Setup/scripts/phases/basic_installation.py

from scripts import console_output as con
from scripts import system_utils as util
from scripts.config import app_logger

def run(app_config):
    """
    Phase 2: Basic Installation.
    This phase is responsible for installing essential packages for the system.
    """
    con.print_step("Phase 2: Basic Installation")

    try:
        # Retrieve the list of packages to install from the configuration
        phase_config = app_config.get('phase2_basic_configuration', {})

        # Install dnf packages
        dnf_packages = phase_config.get('dnf_packages', [])
        if dnf_packages:
            con.print_sub_step("Installing base DNF packages...")
            if not util.install_dnf_packages(
                packages=dnf_packages,
                logger=app_logger,
                print_fn_info=con.print_info,
                print_fn_error=con.print_error,
                print_fn_sub_step=con.print_sub_step
            ):
                con.print_error("Failed to install some base DNF packages.")
                return False

        # Swap ffmpeg-free with ffmpeg
        ffmpeg_swap = phase_config.get('dnf_swap_ffmpeg', {})
        if ffmpeg_swap:
            con.print_sub_step("Swapping ffmpeg-free for ffmpeg...")
            if not util.swap_dnf_packages(
                from_pkg=ffmpeg_swap.get('from'),
                to_pkg=ffmpeg_swap.get('to'),
                logger=app_logger,
                print_fn_info=con.print_info,
                print_fn_error=con.print_error,
                print_fn_sub_step=con.print_sub_step
            ):
                con.print_error("Failed to swap ffmpeg packages.")
                # This may not be a fatal error, so we can continue

        # Install sound and video group
        sound_video_group = phase_config.get('dnf_groups_sound_video', [])
        if sound_video_group:
            con.print_sub_step("Installing sound and video DNF group...")
            if not util.install_dnf_groups(
                groups=sound_video_group,
                logger=app_logger,
                print_fn_info=con.print_info,
                print_fn_error=con.print_error,
                print_fn_sub_step=con.print_sub_step
            ):
                con.print_error("Failed to install sound and video DNF group.")
                return False

        # Install flatpak apps
        flatpak_apps = phase_config.get('flatpak_apps', {})
        if flatpak_apps:
            con.print_sub_step("Installing Flatpak applications...")
            if not util.install_flatpak_apps(
                apps_to_install=flatpak_apps,
                logger=app_logger,
                print_fn_info=con.print_info,
                print_fn_error=con.print_error,
                print_fn_sub_step=con.print_sub_step
            ):
                con.print_error("Failed to install some Flatpak applications.")
                # This may not be a fatal error, so we can continue

        # Install nerd fonts
        nerd_fonts = phase_config.get('nerd_fonts_to_install', {})
        if nerd_fonts:
            con.print_sub_step("Installing Nerd Fonts...")
            # This is a placeholder for the actual implementation
            # You would need to implement a function to download and install fonts
            con.print_warning("Nerd Fonts installation is not yet implemented.")

<<<<<<< HEAD
        # Copy ghostty config
        con.print_sub_step("Copying ghostty configuration file...")
        try:
            user = util.get_target_user()
            if user:
                home_dir = util.get_user_home_dir(user)
                if home_dir:
                    config_dir = home_dir / ".config" / "ghostty"
                    util.ensure_dir_exists(config_dir, target_user=user, logger=app_logger)

                    source_path = "assets/ghostty.conf"
                    target_path = config_dir / "config"

                    util.run_command(
                        ["cp", source_path, str(target_path)],
                        logger=app_logger,
                        print_fn_info=con.print_info,
                        print_fn_error=con.print_error
                    )

                    util.run_command(
                        ["chown", f"{user}:{user}", str(target_path)],
                        logger=app_logger,
                        print_fn_info=con.print_info,
                        print_fn_error=con.print_error
                    )

                    con.print_success("Successfully copied ghostty configuration file.")
        except Exception as e:
            con.print_error(f"Failed to copy ghostty configuration file: {e}")

=======
>>>>>>> 54642b36
        con.print_success("Phase 2: Basic Installation completed successfully.")

    except Exception as e:
        con.print_error(f"An unexpected error occurred during Phase 2: {e}")
        app_logger.error(f"Phase 2 failed with error: {e}", exc_info=True)
        return False

    return True<|MERGE_RESOLUTION|>--- conflicted
+++ resolved
@@ -80,8 +80,6 @@
             # You would need to implement a function to download and install fonts
             con.print_warning("Nerd Fonts installation is not yet implemented.")
 
-<<<<<<< HEAD
-        # Copy ghostty config
         con.print_sub_step("Copying ghostty configuration file...")
         try:
             user = util.get_target_user()
@@ -112,8 +110,6 @@
         except Exception as e:
             con.print_error(f"Failed to copy ghostty configuration file: {e}")
 
-=======
->>>>>>> 54642b36
         con.print_success("Phase 2: Basic Installation completed successfully.")
 
     except Exception as e:
