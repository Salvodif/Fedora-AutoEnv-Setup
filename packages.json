--- conflicted
+++ resolved
@@ -142,11 +142,8 @@
         "url": "https://github.com/vchlum/wireless-hid.git",
         "name": "Wireless HID",
         "uuid": "wireless-hid@chlumskyvaclav.gmail.com",
-<<<<<<< HEAD
         "build_command": "make build && make install",
         "build_handles_install": true
-=======
-        "build_command": "make build && make install"
       },
       "ArcMenu": {
         "type": "git",
@@ -175,7 +172,6 @@
         "name": "Auto Accent Colour",
         "uuid": "auto-accent-colour@Wartybix",
         "build_command": "install.sh"
->>>>>>> e1ecbc77
       }
     },
     "gnome_themes": {
